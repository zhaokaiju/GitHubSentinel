# src/report_generator.py

import os
from datetime import date, timedelta
from logger import LOG  # 导入日志模块，用于记录日志信息

class ReportGenerator:
    def __init__(self, llm):
        self.llm = llm  # 初始化时接受一个LLM实例，用于后续生成报告

    def export_daily_progress(self, repo, updates):
        # 构建仓库的日志文件目录
        repo_dir = os.path.join('daily_progress', repo.replace("/", "_"))
        os.makedirs(repo_dir, exist_ok=True)  # 如果目录不存在则创建
        
        # 创建并写入日常进展的Markdown文件
        file_path = os.path.join(repo_dir, f'{date.today()}.md')
        with open(file_path, 'w') as file:
            file.write(f"# Daily Progress for {repo} ({date.today()})\n\n")
            file.write("\n## Issues\n")
            for issue in updates['issues']:
                file.write(f"- {issue['title']} #{issue['number']}\n")
            file.write("\n## Pull Requests\n")
            for pr in updates['pull_requests']:
                file.write(f"- {pr['title']} #{pr['number']}\n")
        return file_path

    def export_progress_by_date_range(self, repo, updates, days):
        # 构建目录并写入特定日期范围的进展Markdown文件
        repo_dir = os.path.join('daily_progress', repo.replace("/", "_"))
        os.makedirs(repo_dir, exist_ok=True)

        today = date.today()
        since = today - timedelta(days=days)  # 计算起始日期
        
        date_str = f"{since}_to_{today}"  # 格式化日期范围字符串
        file_path = os.path.join(repo_dir, f'{date_str}.md')
        
        with open(file_path, 'w') as file:
            file.write(f"# Progress for {repo} ({since} to {today})\n\n")
            file.write("\n## Issues Closed in the Last {days} Days\n")
            for issue in updates['issues']:
                file.write(f"- {issue['title']} #{issue['number']}\n")
            file.write("\n## Pull Requests Merged in the Last {days} Days\n")
            for pr in updates['pull_requests']:
                file.write(f"- {pr['title']} #{pr['number']}\n")
        
        LOG.info(f"Exported time-range progress to {file_path}")  # 记录导出日志
        return file_path

    def generate_daily_report(self, markdown_file_path):
        # 读取Markdown文件并使用LLM生成日报
        with open(markdown_file_path, 'r') as file:
            markdown_content = file.read()

        report = self.llm.generate_daily_report(markdown_content)  # 调用LLM生成报告

        report_file_path = os.path.splitext(markdown_file_path)[0] + "_report.md"
        with open(report_file_path, 'w+') as report_file:
            report_file.write(report)  # 写入生成的报告

<<<<<<< HEAD
        LOG.info(f"Generated report saved to {report_file_path}")  # 记录生成报告日志
=======
        LOG.info(f"Generated report saved to {report_file_path}")
        
        return report, report_file_path
>>>>>>> 0e06516a

    def generate_report_by_date_range(self, markdown_file_path, days):
        # 生成特定日期范围的报告，流程与日报生成类似
        with open(markdown_file_path, 'r') as file:
            markdown_content = file.read()

        report = self.llm.generate_daily_report(markdown_content)

        report_file_path = os.path.splitext(markdown_file_path)[0] + f"_report.md"
        with open(report_file_path, 'w+') as report_file:
            report_file.write(report)

<<<<<<< HEAD
        LOG.info(f"Generated report saved to {report_file_path}")  # 记录生成报告日志
=======
        LOG.info(f"Generated report saved to {report_file_path}")
        
        return report, report_file_path
>>>>>>> 0e06516a
<|MERGE_RESOLUTION|>--- conflicted
+++ resolved
@@ -59,13 +59,11 @@
         with open(report_file_path, 'w+') as report_file:
             report_file.write(report)  # 写入生成的报告
 
-<<<<<<< HEAD
+
         LOG.info(f"Generated report saved to {report_file_path}")  # 记录生成报告日志
-=======
-        LOG.info(f"Generated report saved to {report_file_path}")
         
         return report, report_file_path
->>>>>>> 0e06516a
+
 
     def generate_report_by_date_range(self, markdown_file_path, days):
         # 生成特定日期范围的报告，流程与日报生成类似
@@ -78,10 +76,7 @@
         with open(report_file_path, 'w+') as report_file:
             report_file.write(report)
 
-<<<<<<< HEAD
+
         LOG.info(f"Generated report saved to {report_file_path}")  # 记录生成报告日志
-=======
-        LOG.info(f"Generated report saved to {report_file_path}")
         
         return report, report_file_path
->>>>>>> 0e06516a
